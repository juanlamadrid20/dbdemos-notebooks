--- conflicted
+++ resolved
@@ -8,7 +8,6 @@
 # COMMAND ----------
 
 {
-<<<<<<< HEAD
     "name": "mlops-end2end",
     "category": "data-science",
     "custom_schema_supported": True,
@@ -164,177 +163,6 @@
             "name": "dbdemos_mlops_end2end_init_{{CATALOG}}_{{SCHEMA}}",
             "email_notifications": {
                 "no_alert_for_skipped_runs": False
-=======
-  "name": "mlops-end2end",
-  "category": "data-science",
-  "custom_schema_supported": True,
-  "default_catalog": "main",
-  "default_schema": "dbdemos_mlops",
-  "title": "MLOps - End 2 end pipeline",
-  "description": "Automate your model deployment with MLFlow and UC, end 2 end!",
-  "fullDescription": "This demo covers a full MLOPs pipeline. We'll show you how Databricks Lakehouse can be leverage to orchestrate and deploy model in production while ensuring governance, security and robustness.<ul></li>Ingest data and save them as feature store</li><li>Build ML model with Databricks AutoML</li><li>Setup MLFlow hook to automatically test our models</li><li>Create the model test job</li><li>Automatically move model in production once the test are validated</li><li>Periodically retrain our model to prevent from drift</li></ul><br/><br/>Note that this is a fairly advanced demo. If you're new to Databricks and just want to learn about ML, we recommend starting with a ML demo or one of the Lakehouse demos.",
-    "usecase": "Data Science & AI",
-  "products": ["Lakehouse Monitoring", "MLFlow", "Model Serving", "Online Tables", "Workflows"],
-  "related_links": [
-      {"title": "View all Product demos", "url": "<TBD: LINK TO A FILTER WITH ALL DBDEMOS CONTENT>"}, 
-      {"title": "Free Dolly", "url": "https://www.databricks.com/blog/2023/04/12/dolly-first-open-commercially-viable-instruction-tuned-llm"}],
-  "recommended_items": ["sql-ai-functions", "feature-store", "llm-dolly-chatbot"],
-  "demo_assets": [
-      {"title": "Databricks SQL Dashboard: Customer Churn prediction", "url": "https://www.dbdemos.ai/assets/img/dbdemos/mlops-end2end-dashboard-0.png"}],
-  "bundle": True,
-  "tags": [{"ds": "Data Science"}],
-  "notebooks": [
-    {
-      "path": "_resources/00-setup",
-      "pre_run": False,
-      "publish_on_website": False,
-      "add_cluster_setup_cell": False,
-      "title":  "Setup",
-      "description": "Init data for demo."
-    },
-    {
-      "path": "01-mlops-quickstart/00_mlops_end2end_quickstart_presentation", 
-      "pre_run": True, 
-      "publish_on_website": True, 
-      "add_cluster_setup_cell": True, 
-      "title":  "MLOps end2end presentation", 
-      "description": "Understand MLOps and the flow we'll implement for Customer Churn detection."
-    },
-    {
-      "path": "01-mlops-quickstart/01_feature_engineering", 
-      "pre_run": True, 
-      "publish_on_website": True, 
-      "add_cluster_setup_cell": True, 
-      "title":  "Feature engineering & Feature store for Auto-ML", 
-      "description": "Create and save your features to Feature store.",
-      "parameters": {"force_refresh_automl": "true"}
-    },
-    {
-      "path": "01-mlops-quickstart/02_automl_best_run", 
-      "pre_run": True, 
-      "publish_on_website": True, 
-      "add_cluster_setup_cell": True, 
-      "title":  "Train ML model using AutoML best run", 
-      "description": "Leverage Auto-ML generated notebook to build the best model out of the bpox."
-    },
-    {
-      "path": "01-mlops-quickstart/03_from_notebook_to_models_in_uc", 
-      "pre_run": True, 
-      "publish_on_website": True, 
-      "add_cluster_setup_cell": True, 
-      "title":  "Register your best run with UC", 
-      "description": "Leverage MLFlow to find your best training run and save as Challenger"
-    },
-    {
-      "path": "01-mlops-quickstart/04_challenger_validation", 
-      "pre_run": True, 
-      "publish_on_website": True, 
-      "add_cluster_setup_cell": True, 
-      "title":  "Validate your Challenger model", 
-      "description": "Test your challenger model and move it as Champion."
-    },
-    {
-      "path": "01-mlops-quickstart/05_batch_inference", 
-      "pre_run": True, 
-      "publish_on_website": True, 
-      "add_cluster_setup_cell": True, 
-      "title":  "Run inference", 
-      "description": "Leverage your ML model within inference pipelines."
-    },
-    {
-      "path": "02-mlops-advanced/00_mlops_end2end_advanced", 
-      "pre_run": True, 
-      "publish_on_website": True, 
-      "add_cluster_setup_cell": True, 
-      "depends_on_previous": False,
-      "title":  "MLOps Advanced end2end presentation", 
-      "description": "Understand MLOps and the flow we'll implement for Customer Churn detection."
-    },
-    {
-      "path": "02-mlops-advanced/01_feature_engineering", 
-      "pre_run": True, 
-      "publish_on_website": True, 
-      "add_cluster_setup_cell": True, 
-      "title":  "Feature engineering & Feature store for Auto-ML", 
-      "description": "Create and save your features to Feature store."
-    },
-    {
-      "path": "02-mlops-advanced/02_automl_champion", 
-      "pre_run": True, 
-      "publish_on_website": True, 
-      "add_cluster_setup_cell": True, 
-      "title":  "Train ML model using AutoML best run", 
-      "description": "Leverage Auto-ML generated notebook to build the best model out of the bpox."
-    },
-    {
-      "path": "02-mlops-advanced/03_from_notebook_to_models_in_uc", 
-      "pre_run": True, 
-      "publish_on_website": True, 
-      "add_cluster_setup_cell": True, 
-      "title":  "Register your best run with UC", 
-      "description": "Leverage MLFlow to find your best training run and save as Challenger"
-    },
-    {
-      "path": "02-mlops-advanced/04_challenger_validation", 
-      "pre_run": True, 
-      "publish_on_website": True, 
-      "add_cluster_setup_cell": True, 
-      "title":  "Validate your Challenger model", 
-      "description": "Test your challenger model and move it as Champion."
-    },
-    {
-      "path": "02-mlops-advanced/05_batch_inference", 
-      "pre_run": True, 
-      "publish_on_website": True, 
-      "add_cluster_setup_cell": True, 
-      "title":  "Run inference", 
-      "description": "Leverage your ML model within inference pipelines."
-    },
-    {
-      "path": "02-mlops-advanced/06_serve_features_and_model", 
-      "pre_run": True, 
-      "publish_on_website": True, 
-      "add_cluster_setup_cell": False, 
-      "title":  "Serve feature & model in real time serving endpoint", 
-      "description": "Create online table & serve model in a serverless endpoint"
-    },
-    {
-      "path": "02-mlops-advanced/07_model_monitoring", 
-      "pre_run": True, 
-      "publish_on_website": True, 
-      "add_cluster_setup_cell": True, 
-      "title":  "Create a monitor for inference table", 
-      "description": "Leverage lakehouse monitoring to monitor inference table for drifts."
-    },
-    {
-      "path": "02-mlops-advanced/08_drift_detection", 
-      "pre_run": True, 
-      "publish_on_website": True, 
-      "add_cluster_setup_cell": True, 
-      "title":  "Generate synthetic inference ata & detect drift", 
-      "description": "Create synthetic data and detect drift"
-    }
-  ],
-  "workflows": [{
-    "start_on_install": False,
-    "id": "model-dev-job",
-    "definition": { 
-      "settings": {
-        "name": "Advanced MLOPS - Model Developement",
-        "email_notifications": {
-          "no_alert_for_skipped_runs": False
-        },
-        "webhook_notifications": {},
-        "timeout_seconds": 0,
-        "max_concurrent_runs": 1,
-        "tasks": [
-          {
-            "task_key": "Feature_engineering",
-            "run_if": "ALL_SUCCESS",
-            "notebook_task": {
-              "notebook_path": "{{DEMO_FOLDER}}/02-mlops-advanced/01_feature_engineering",
-              "source": "WORKSPACE"
->>>>>>> f2aa6c95
             },
             "timeout_seconds": 0,
             "max_concurrent_runs": 1,
@@ -930,7 +758,6 @@
                 "notebook_path": "{{DEMO_FOLDER}}/02-mlops-advanced/03_from_notebook_to_models_in_uc",
                 "source": "WORKSPACE"
               },
-<<<<<<< HEAD
               "job_cluster_key": "mlops_batch_inference_cluster",
               "timeout_seconds": 0,
               "email_notifications": {},
@@ -952,11 +779,6 @@
               "notebook_task": {
                 "notebook_path": "{{DEMO_FOLDER}}/02-mlops-advanced/04_challenger_validation",
                 "source": "WORKSPACE"
-=======
-              "node_type_id": "Standard_D4ds_v5",
-              "custom_tags": {
-                "ResourceClass": "SingleNode"
->>>>>>> f2aa6c95
               },
               "job_cluster_key": "mlops_batch_inference_cluster",
               "timeout_seconds": 0,
@@ -979,12 +801,6 @@
                   "spark.master": "local[*, 4]",
                   "spark.databricks.cluster.profile": "singleNode"
                 },
-                "azure_attributes": {
-                  "first_on_demand": 1,
-                  "availability": "ON_DEMAND_AZURE",
-                  "spot_bid_max_price": -1
-                },
-                "node_type_id": "Standard_D4ds_v5",
                 "custom_tags": {
                   "ResourceClass": "SingleNode"
                 },
